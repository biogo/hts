--- conflicted
+++ resolved
@@ -89,11 +89,7 @@
 		len(r.Name) + 1 + // Null terminated.
 		len(r.Cigar)<<2 + // CigarOps are 4 bytes.
 		len(r.Seq.Seq) +
-<<<<<<< HEAD
-		qlen +
-=======
 		r.Seq.Length +
->>>>>>> f9e55962
 		len(tags)
 
 	bw.buf.Reset()
